--- conflicted
+++ resolved
@@ -6,13 +6,9 @@
 setup(
     name='mkdocs-add-number-plugin',
     version='1.1.0',
-    description='A MkDocs plugin to add number to titles of page.',
+    description='MkDocs Plugin to automatically number the headings (h1-h6) in each markdown page.',
     long_description=long_description,
-<<<<<<< HEAD
-    long_description_content_type='text/markdown',
-=======
     long_description_content_type="text/markdown",
->>>>>>> dae05808
     keywords='mkdocs index add-number plugin',
     url='https://github.com/shihr/mkdocs-add-number-plugin.git',
     author='shihr',
