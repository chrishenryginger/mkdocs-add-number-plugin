--- conflicted
+++ resolved
@@ -33,12 +33,8 @@
 ```yml
 plugins:
     - search
-<<<<<<< HEAD
-    - mkdocs-add-number-plugin:
+    - add-number:
         increment_pages: True
-=======
-    - add-number:
->>>>>>> cfbd8e6f
         strict_mode: False
         order: 1
         excludes: 
